import { ReactNode } from 'react';

import { Stream, Streamable } from '@/vibes/soul/lib/streamable';
import { Accordion, AccordionItem } from '@/vibes/soul/primitives/accordion';
import { Price, PriceLabel } from '@/vibes/soul/primitives/price-label';
import { Rating } from '@/vibes/soul/primitives/rating';
import * as Skeleton from '@/vibes/soul/primitives/skeleton';
import { type Breadcrumb, Breadcrumbs } from '@/vibes/soul/sections/breadcrumbs';
import { ProductGallery } from '@/vibes/soul/sections/product-detail/product-gallery';

import { ProductDetailForm, ProductDetailFormAction } from './product-detail-form';
import { Field } from './schema';

interface ProductDetailProduct {
  id: string;
  title: string;
  href: string;
  images: Streamable<Array<{ src: string; alt: string }>>;
  price?: Streamable<Price | null>;
  subtitle?: string;
  badge?: string;
  rating?: Streamable<number | null>;
  summary?: Streamable<string>;
  description?: Streamable<string | ReactNode | null>;
  accordions?: Streamable<
    Array<{
      title: string;
      content: ReactNode;
    }>
  >;
  minQuantity?: Streamable<number | null>;
  maxQuantity?: Streamable<number | null>;
}

export interface ProductDetailProps<F extends Field> {
  breadcrumbs?: Streamable<Breadcrumb[]>;
  product: Streamable<ProductDetailProduct | null>;
  action: ProductDetailFormAction<F>;
  fields: Streamable<F[]>;
  quantityLabel?: string;
  incrementLabel?: string;
  decrementLabel?: string;
  emptySelectPlaceholder?: string;
  ctaLabel?: Streamable<string | null>;
  ctaDisabled?: Streamable<boolean | null>;
  prefetch?: boolean;
  thumbnailLabel?: string;
  additionalInformationTitle?: string;
  additionalActions?: ReactNode;
}

// eslint-disable-next-line valid-jsdoc
/**
 * This component supports various CSS variables for theming. Here's a comprehensive list, along
 * with their default values:
 *
 * ```css
 * :root {
 *   --product-detail-border: hsl(var(--contrast-100));
 *   --product-detail-subtitle-font-family: var(--font-family-mono);
 *   --product-detail-title-font-family: var(--font-family-heading);
 *   --product-detail-primary-text: hsl(var(--foreground));
 *   --product-detail-secondary-text:  hsl(var(--contrast-500));
 * }
 * ```
 */
export function ProductDetail<F extends Field>({
  product: streamableProduct,
  action,
  fields: streamableFields,
  breadcrumbs,
  quantityLabel,
  incrementLabel,
  decrementLabel,
  emptySelectPlaceholder,
  ctaLabel: streamableCtaLabel,
  ctaDisabled: streamableCtaDisabled,
  prefetch,
  thumbnailLabel,
  additionalInformationTitle = 'Additional information',
  additionalActions,
}: ProductDetailProps<F>) {
  return (
    <section className="@container">
      <div className="group/product-detail mx-auto w-full max-w-screen-2xl px-4 py-10 @xl:px-6 @xl:py-14 @4xl:px-8 @4xl:py-20">
        {breadcrumbs && (
          <div className="group/breadcrumbs mb-6">
            <Breadcrumbs breadcrumbs={breadcrumbs} />
          </div>
        )}
        <Stream fallback={<ProductDetailSkeleton />} value={streamableProduct}>
          {(product) =>
            product && (
              <div className="grid grid-cols-1 items-stretch gap-x-8 gap-y-8 @2xl:grid-cols-2 @5xl:gap-x-12">
                <div className="group/product-gallery hidden @2xl:block">
                  <Stream fallback={<ProductGallerySkeleton />} value={product.images}>
                    {(images) => <ProductGallery images={images} />}
                  </Stream>
                </div>
                {/* Product Details */}
                <div className="text-[var(--product-detail-primary-text,hsl(var(--foreground)))]">
                  {Boolean(product.subtitle) && (
                    <p className="font-[family-name:var(--product-detail-subtitle-font-family,var(--font-family-mono))] text-sm uppercase">
                      {product.subtitle}
                    </p>
                  )}
                  <h1 className="mb-3 mt-2 font-[family-name:var(--product-detail-title-font-family,var(--font-family-heading))] text-2xl font-medium leading-none @xl:mb-4 @xl:text-3xl @4xl:text-4xl">
                    {product.title}
                  </h1>
                  <div className="group/product-rating">
                    <Stream fallback={<RatingSkeleton />} value={product.rating}>
                      {(rating) => <Rating rating={rating ?? 0} />}
                    </Stream>
                  </div>
                  <div className="group/product-price">
                    <Stream fallback={<PriceLabelSkeleton />} value={product.price}>
                      {(price) => (
                        <PriceLabel className="my-3 text-xl @xl:text-2xl" price={price ?? ''} />
                      )}
                    </Stream>
                  </div>
                  <div className="group/product-gallery mb-8 @2xl:hidden">
                    <Stream fallback={<ProductGallerySkeleton />} value={product.images}>
                      {(images) => (
                        <ProductGallery images={images} thumbnailLabel={thumbnailLabel} />
                      )}
                    </Stream>
                  </div>
<<<<<<< HEAD

                  <Stream fallback={<ProductSummarySkeleton />} value={product.summary}>
                    {(summary) =>
                      summary !== undefined &&
                      summary !== '' && <p className="text-contrast-500">{summary}</p>
                    }
                  </Stream>

                  <Stream
                    fallback={<ProductDetailFormSkeleton />}
                    value={Streamable.all([
                      streamableFields,
                      streamableCtaLabel,
                      streamableCtaDisabled,
                    ])}
                  >
                    {([fields, ctaLabel, ctaDisabled]) => (
                      <ProductDetailForm
                        action={action}
                        ctaDisabled={ctaDisabled ?? undefined}
                        ctaLabel={ctaLabel ?? undefined}
                        decrementLabel={decrementLabel}
                        fields={fields}
                        incrementLabel={incrementLabel}
                        prefetch={prefetch}
                        productId={product.id}
                        quantityLabel={quantityLabel}
                      />
                    )}
                  </Stream>

                  <Stream fallback={<ProductDescriptionSkeleton />} value={product.description}>
                    {(description) =>
                      description != null && (
                        <div className="border-t border-contrast-100 py-8 text-contrast-500">
                          {description}
                        </div>
                      )
                    }
                  </Stream>

                  <h2 className="sr-only">{additionalInformationLabel}</h2>
                  <Stream fallback={<ProductAccordionsSkeleton />} value={product.accordions}>
                    {(accordions) =>
                      accordions && (
                        <Accordions className="border-t border-contrast-100 pt-4" type="multiple">
                          {accordions.map((accordion, index) => (
                            <Accordion key={index} title={accordion.title} value={index.toString()}>
                              {accordion.content}
                            </Accordion>
                          ))}
                        </Accordions>
                      )
                    }
                  </Stream>
=======
                  <div className="group/product-summary">
                    <Stream fallback={<ProductSummarySkeleton />} value={product.summary}>
                      {(summary) =>
                        Boolean(summary) && (
                          <p className="text-[var(--product-detail-secondary-text,hsl(var(--contrast-500)))]">
                            {summary}
                          </p>
                        )
                      }
                    </Stream>
                  </div>
                  <div className="group/product-detail-form">
                    <Stream
                      fallback={<ProductDetailFormSkeleton />}
                      value={Streamable.all([
                        streamableFields,
                        streamableCtaLabel,
                        streamableCtaDisabled,
                        product.minQuantity,
                        product.maxQuantity,
                      ])}
                    >
                      {([fields, ctaLabel, ctaDisabled, minQuantity, maxQuantity]) => (
                        <ProductDetailForm
                          action={action}
                          additionalActions={additionalActions}
                          ctaDisabled={ctaDisabled ?? undefined}
                          ctaLabel={ctaLabel ?? undefined}
                          decrementLabel={decrementLabel}
                          emptySelectPlaceholder={emptySelectPlaceholder}
                          fields={fields}
                          incrementLabel={incrementLabel}
                          maxQuantity={maxQuantity ?? undefined}
                          minQuantity={minQuantity ?? undefined}
                          prefetch={prefetch}
                          productId={product.id}
                          quantityLabel={quantityLabel}
                        />
                      )}
                    </Stream>
                  </div>
                  <div className="group/product-description">
                    <Stream fallback={<ProductDescriptionSkeleton />} value={product.description}>
                      {(description) =>
                        Boolean(description) && (
                          <div className="prose prose-sm max-w-none border-t border-[var(--product-detail-border,hsl(var(--contrast-100)))] py-8 [&>div>*:first-child]:mt-0 [&>div>*:last-child]:mb-0">
                            {description}
                          </div>
                        )
                      }
                    </Stream>
                  </div>
                  <h2 className="sr-only">{additionalInformationTitle}</h2>
                  <div className="group/product-accordion">
                    <Stream fallback={<ProductAccordionsSkeleton />} value={product.accordions}>
                      {(accordions) =>
                        accordions && (
                          <Accordion
                            className="border-t border-[var(--product-detail-border,hsl(var(--contrast-100)))] pt-4"
                            type="multiple"
                          >
                            {accordions.map((accordion, index) => (
                              <AccordionItem
                                key={index}
                                title={accordion.title}
                                value={index.toString()}
                              >
                                {accordion.content}
                              </AccordionItem>
                            ))}
                          </Accordion>
                        )
                      }
                    </Stream>
                  </div>
>>>>>>> cbaf146d
                </div>
              </div>
            )
          }
        </Stream>
      </div>
    </section>
  );
}

function ProductGallerySkeleton() {
  return (
    <Skeleton.Root className="group-has-[[data-pending]]/product-gallery:animate-pulse" pending>
      <div className="w-full overflow-hidden rounded-xl @xl:rounded-2xl">
        <div className="flex">
          <Skeleton.Box className="aspect-[4/5] h-full w-full shrink-0 grow-0 basis-full" />
        </div>
      </div>
      <div className="mt-2 flex max-w-full gap-2 overflow-x-auto">
        {Array.from({ length: 5 }).map((_, idx) => (
          <Skeleton.Box className="h-12 w-12 shrink-0 rounded-lg @md:h-16 @md:w-16" key={idx} />
        ))}
      </div>
    </Skeleton.Root>
  );
}

function PriceLabelSkeleton() {
  return <Skeleton.Box className="my-5 h-4 w-20 rounded-md" />;
}

function RatingSkeleton() {
  return (
    <Skeleton.Root
      className="flex w-[136px] items-center gap-1 group-has-[[data-pending]]/product-rating:animate-pulse"
      pending
    >
      <Skeleton.Box className="h-4 w-[100px] rounded-md" />
      <Skeleton.Box className="h-6 w-8 rounded-xl" />
    </Skeleton.Root>
  );
}

function ProductSummarySkeleton() {
  return (
    <Skeleton.Root
      className="flex w-full flex-col gap-3.5 pb-6 group-has-[[data-pending]]/product-summary:animate-pulse"
      pending
    >
      {Array.from({ length: 3 }).map((_, idx) => (
        <Skeleton.Box className="h-2.5 w-full" key={idx} />
      ))}
    </Skeleton.Root>
  );
}

function ProductDescriptionSkeleton() {
  return (
    <Skeleton.Root
      className="flex w-full flex-col gap-3.5 pb-6 group-has-[[data-pending]]/product-description:animate-pulse"
      pending
    >
      {Array.from({ length: 2 }).map((_, idx) => (
        <Skeleton.Box className="h-2.5 w-full" key={idx} />
      ))}
      <Skeleton.Box className="h-2.5 w-3/4" />
    </Skeleton.Root>
  );
}

function ProductDetailFormSkeleton() {
  return (
    <Skeleton.Root
      className="flex flex-col gap-8 py-8 group-has-[[data-pending]]/product-detail-form:animate-pulse"
      pending
    >
      <div className="flex flex-col gap-5">
        <Skeleton.Box className="h-2 w-10 rounded-md" />
        <div className="flex gap-2">
          {Array.from({ length: 3 }).map((_, idx) => (
            <Skeleton.Box className="h-11 w-[72px] rounded-full" key={idx} />
          ))}
        </div>
      </div>
      <div className="flex flex-col gap-5">
        <Skeleton.Box className="h-3 w-16 rounded-md" />
        <div className="flex gap-4">
          {Array.from({ length: 5 }).map((_, idx) => (
            <Skeleton.Box className="h-10 w-10 rounded-full" key={idx} />
          ))}
        </div>
      </div>
      <div className="flex gap-2">
        <Skeleton.Box className="h-12 w-[120px] rounded-lg" />
        <Skeleton.Box className="h-12 w-[216px] rounded-full" />
      </div>
    </Skeleton.Root>
  );
}

function ProductAccordionsSkeleton() {
  return (
    <Skeleton.Root
      className="flex h-[600px] w-full flex-col gap-8 pt-4 group-has-[[data-pending]]/product-accordion:animate-pulse"
      pending
    >
      <div className="flex items-center justify-between">
        <Skeleton.Box className="h-2 w-20 rounded-sm" />
        <Skeleton.Box className="h-3 w-3 rounded-sm" />
      </div>
      <div className="mb-1 flex flex-col gap-4">
        <Skeleton.Box className="h-3 w-full rounded-sm" />
        <Skeleton.Box className="h-3 w-full rounded-sm" />
        <Skeleton.Box className="h-3 w-3/5 rounded-sm" />
      </div>
      <div className="flex items-center justify-between">
        <Skeleton.Box className="h-2 w-24 rounded-sm" />
        <Skeleton.Box className="h-3 w-3 rounded-full" />
      </div>
      <div className="flex items-center justify-between">
        <Skeleton.Box className="h-2 w-20 rounded-sm" />
        <Skeleton.Box className="h-3 w-3 rounded-full" />
      </div>
      <div className="flex items-center justify-between">
        <Skeleton.Box className="h-2 w-32 rounded-sm" />
        <Skeleton.Box className="h-3 w-3 rounded-full" />
      </div>
    </Skeleton.Root>
  );
}

export function ProductDetailSkeleton() {
  return (
    <Skeleton.Root
      className="grid grid-cols-1 items-stretch gap-x-6 gap-y-8 group-has-[[data-pending]]/product-detail:animate-pulse @2xl:grid-cols-2 @5xl:gap-x-12"
      pending
    >
      <div className="hidden @2xl:block">
        <ProductGallerySkeleton />
      </div>
      <div>
        <Skeleton.Box className="mb-6 h-4 w-20 rounded-lg" />
        <Skeleton.Box className="mb-6 h-6 w-72 rounded-lg" />
        <RatingSkeleton />
        <PriceLabelSkeleton />
        <ProductSummarySkeleton />
        <div className="mb-8 @2xl:hidden">
          <ProductGallerySkeleton />
        </div>
        <ProductDetailFormSkeleton />
      </div>
    </Skeleton.Root>
  );
}<|MERGE_RESOLUTION|>--- conflicted
+++ resolved
@@ -126,63 +126,6 @@
                       )}
                     </Stream>
                   </div>
-<<<<<<< HEAD
-
-                  <Stream fallback={<ProductSummarySkeleton />} value={product.summary}>
-                    {(summary) =>
-                      summary !== undefined &&
-                      summary !== '' && <p className="text-contrast-500">{summary}</p>
-                    }
-                  </Stream>
-
-                  <Stream
-                    fallback={<ProductDetailFormSkeleton />}
-                    value={Streamable.all([
-                      streamableFields,
-                      streamableCtaLabel,
-                      streamableCtaDisabled,
-                    ])}
-                  >
-                    {([fields, ctaLabel, ctaDisabled]) => (
-                      <ProductDetailForm
-                        action={action}
-                        ctaDisabled={ctaDisabled ?? undefined}
-                        ctaLabel={ctaLabel ?? undefined}
-                        decrementLabel={decrementLabel}
-                        fields={fields}
-                        incrementLabel={incrementLabel}
-                        prefetch={prefetch}
-                        productId={product.id}
-                        quantityLabel={quantityLabel}
-                      />
-                    )}
-                  </Stream>
-
-                  <Stream fallback={<ProductDescriptionSkeleton />} value={product.description}>
-                    {(description) =>
-                      description != null && (
-                        <div className="border-t border-contrast-100 py-8 text-contrast-500">
-                          {description}
-                        </div>
-                      )
-                    }
-                  </Stream>
-
-                  <h2 className="sr-only">{additionalInformationLabel}</h2>
-                  <Stream fallback={<ProductAccordionsSkeleton />} value={product.accordions}>
-                    {(accordions) =>
-                      accordions && (
-                        <Accordions className="border-t border-contrast-100 pt-4" type="multiple">
-                          {accordions.map((accordion, index) => (
-                            <Accordion key={index} title={accordion.title} value={index.toString()}>
-                              {accordion.content}
-                            </Accordion>
-                          ))}
-                        </Accordions>
-                      )
-                    }
-                  </Stream>
-=======
                   <div className="group/product-summary">
                     <Stream fallback={<ProductSummarySkeleton />} value={product.summary}>
                       {(summary) =>
@@ -258,7 +201,6 @@
                       }
                     </Stream>
                   </div>
->>>>>>> cbaf146d
                 </div>
               </div>
             )
