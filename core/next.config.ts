import createWithMakeswift from '@makeswift/runtime/next/plugin';
import bundleAnalyzer from '@next/bundle-analyzer';
import type { NextConfig } from 'next';
import createNextIntlPlugin from 'next-intl/plugin';

import { writeBuildConfig } from './build-config/writer';
import { client } from './client';
import { graphql } from './client/graphql';
import { cspHeader } from './lib/content-security-policy';

<<<<<<< HEAD
const withMakeswift = createWithMakeswift({ previewMode: false });
const withNextIntl = createNextIntlPlugin();
=======
const withNextIntl = createNextIntlPlugin({
  experimental: {
    createMessagesDeclaration: './messages/en.json',
  },
});
>>>>>>> cbaf146d

const SettingsQuery = graphql(`
  query SettingsQuery {
    site {
      settings {
        url {
          vanityUrl
          cdnUrl
          checkoutUrl
        }
        locales {
          code
          isDefault
        }
      }
    }
  }
`);

async function writeSettingsToBuildConfig() {
  const { data } = await client.fetch({ document: SettingsQuery });

  const cdnEnvHostnames = process.env.NEXT_PUBLIC_BIGCOMMERCE_CDN_HOSTNAME;

  const cdnUrls = (
    cdnEnvHostnames
      ? cdnEnvHostnames.split(',').map((s) => s.trim())
      : [data.site.settings?.url.cdnUrl]
  ).filter((url): url is string => !!url);

  if (!cdnUrls.length) {
    throw new Error(
      'No CDN URLs found. Please ensure that NEXT_PUBLIC_BIGCOMMERCE_CDN_HOSTNAME is set correctly.',
    );
  }

  return await writeBuildConfig({
    locales: data.site.settings?.locales,
    urls: {
      ...data.site.settings?.url,
      cdnUrls,
    },
  });
}

export default async (): Promise<NextConfig> => {
  const settings = await writeSettingsToBuildConfig();

  let nextConfig: NextConfig = {
    reactStrictMode: true,
    experimental: {
      optimizePackageImports: ['@icons-pack/react-simple-icons'],
    },
    typescript: {
      ignoreBuildErrors: !!process.env.CI,
    },
    eslint: {
      ignoreDuringBuilds: !!process.env.CI,
      dirs: [
        'app',
        'auth',
        'build-config',
        'client',
        'components',
        'data-transformers',
        'i18n',
        'lib',
        'middlewares',
        'scripts',
        'tests',
        'vibes',
      ],
    },
    // default URL generation in BigCommerce uses trailing slash
    trailingSlash: process.env.TRAILING_SLASH !== 'false',
    // eslint-disable-next-line @typescript-eslint/require-await
    async headers() {
      const cdnLinks = settings.urls.cdnUrls.map((url) => ({
        key: 'Link',
        value: `<https://${url}>; rel=preconnect`,
      }));

      return [
        {
          source: '/(.*)',
          headers: [
            {
              key: 'Content-Security-Policy',
              value: cspHeader.replace(/\n/g, ''),
            },
            ...cdnLinks,
          ],
        },
      ];
    },
  };

  // Apply withNextIntl to the config
  nextConfig = withNextIntl(nextConfig);

  // Apply withMakeswift to the config
  nextConfig = withMakeswift(nextConfig);

  if (process.env.ANALYZE === 'true') {
    const withBundleAnalyzer = bundleAnalyzer();

    nextConfig = withBundleAnalyzer(nextConfig);
  }

  return nextConfig;
};<|MERGE_RESOLUTION|>--- conflicted
+++ resolved
@@ -1,4 +1,3 @@
-import createWithMakeswift from '@makeswift/runtime/next/plugin';
 import bundleAnalyzer from '@next/bundle-analyzer';
 import type { NextConfig } from 'next';
 import createNextIntlPlugin from 'next-intl/plugin';
@@ -8,16 +7,11 @@
 import { graphql } from './client/graphql';
 import { cspHeader } from './lib/content-security-policy';
 
-<<<<<<< HEAD
-const withMakeswift = createWithMakeswift({ previewMode: false });
-const withNextIntl = createNextIntlPlugin();
-=======
 const withNextIntl = createNextIntlPlugin({
   experimental: {
     createMessagesDeclaration: './messages/en.json',
   },
 });
->>>>>>> cbaf146d
 
 const SettingsQuery = graphql(`
   query SettingsQuery {
@@ -70,6 +64,7 @@
     reactStrictMode: true,
     experimental: {
       optimizePackageImports: ['@icons-pack/react-simple-icons'],
+      ppr: 'incremental',
     },
     typescript: {
       ignoreBuildErrors: !!process.env.CI,
@@ -118,9 +113,6 @@
   // Apply withNextIntl to the config
   nextConfig = withNextIntl(nextConfig);
 
-  // Apply withMakeswift to the config
-  nextConfig = withMakeswift(nextConfig);
-
   if (process.env.ANALYZE === 'true') {
     const withBundleAnalyzer = bundleAnalyzer();
 
