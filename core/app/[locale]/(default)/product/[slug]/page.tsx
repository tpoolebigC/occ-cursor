import { removeEdgesAndNodes } from '@bigcommerce/catalyst-client';
import { Metadata } from 'next';
import { notFound } from 'next/navigation';
import { getFormatter, getTranslations, setRequestLocale } from 'next-intl/server';
import { SearchParams } from 'nuqs/server';

<<<<<<< HEAD
import { Stream } from '@/vibes/soul/lib/streamable';
import { FeaturedProductsCarousel } from '@/vibes/soul/sections/featured-products-carousel';
import { pricesTransformer } from '~/data-transformers/prices-transformer';
import { productCardTransformer } from '~/data-transformers/product-card-transformer';
import { productOptionsTransformer } from '~/data-transformers/product-options-transformer';
import { ProductDetail } from '~/lib/makeswift/components/product-detail';
=======
import { Stream, Streamable } from '@/vibes/soul/lib/streamable';
import { FeaturedProductCarousel } from '@/vibes/soul/sections/featured-product-carousel';
import { ProductDetail } from '@/vibes/soul/sections/product-detail';
import { getSessionCustomerAccessToken } from '~/auth';
import { pricesTransformer } from '~/data-transformers/prices-transformer';
import { productCardTransformer } from '~/data-transformers/product-card-transformer';
import { productOptionsTransformer } from '~/data-transformers/product-options-transformer';
import { getPreferredCurrencyCode } from '~/lib/currency';
>>>>>>> cbaf146d

import { addToCart } from './_actions/add-to-cart';
import { ProductAnalyticsProvider } from './_components/product-analytics-provider';
import { ProductSchema } from './_components/product-schema';
import { ProductViewed } from './_components/product-viewed';
import { Reviews } from './_components/reviews';
import { WishlistButton } from './_components/wishlist-button';
import { WishlistButtonForm } from './_components/wishlist-button/form';
import {
  getProduct,
  getProductPageMetadata,
  getProductPricingAndRelatedProducts,
  getStreamableProduct,
} from './page-data';

interface Props {
  params: Promise<{ slug: string; locale: string }>;
  searchParams: Promise<SearchParams>;
}

export async function generateMetadata({ params }: Props): Promise<Metadata> {
  const { slug } = await params;
  const customerAccessToken = await getSessionCustomerAccessToken();

  const productId = Number(slug);

  const product = await getProductPageMetadata(productId, customerAccessToken);

  if (!product) {
    return notFound();
  }

  const { pageTitle, metaDescription, metaKeywords } = product.seo;
  const { url, altText: alt } = product.defaultImage || {};

  return {
<<<<<<< HEAD
    id: product.entityId.toString(),
    title: product.name,
    description: (
      <div className="prose" dangerouslySetInnerHTML={{ __html: product.description }} />
    ),
    plainTextDescription: product.plainTextDescription,
    href: product.path,
    images: product.defaultImage
      ? [{ src: product.defaultImage.url, alt: product.defaultImage.altText }, ...images]
      : images,
    price: pricesTransformer(product.prices, format),
    subtitle: product.brand?.name,
    rating: product.reviewSummary.averageRating,
    accordions,
=======
    title: pageTitle || product.name,
    description: metaDescription || `${product.plainTextDescription.slice(0, 150)}...`,
    keywords: metaKeywords ? metaKeywords.split(',') : null,
    openGraph: url
      ? {
          images: [
            {
              url,
              alt,
            },
          ],
        }
      : null,
>>>>>>> cbaf146d
  };
}

export default async function Product({ params, searchParams }: Props) {
  const { locale, slug } = await params;
  const customerAccessToken = await getSessionCustomerAccessToken();
  const detachedWishlistFormId = 'product-add-to-wishlist-form';

  setRequestLocale(locale);

  const t = await getTranslations('Product');
  const format = await getFormatter();

  const productId = Number(slug);

  const baseProduct = await getProduct(productId, customerAccessToken);

  if (!baseProduct) {
    return notFound();
  }

  const streamableProduct = Streamable.from(async () => {
    const options = await searchParams;

    const optionValueIds = Object.keys(options)
      .map((option) => ({
        optionEntityId: Number(option),
        valueEntityId: Number(options[option]),
      }))
      .filter(
        (option) => !Number.isNaN(option.optionEntityId) && !Number.isNaN(option.valueEntityId),
      );

    const variables = {
      entityId: Number(productId),
      optionValueIds,
      useDefaultOptionSelections: true,
    };

    const product = await getStreamableProduct(variables, customerAccessToken);

    if (!product) {
      return notFound();
    }

    return product;
  });

  const streamableProductSku = Streamable.from(async () => (await streamableProduct).sku);

  const streamableProductPricingAndRelatedProducts = Streamable.from(async () => {
    const options = await searchParams;

    const optionValueIds = Object.keys(options)
      .map((option) => ({
        optionEntityId: Number(option),
        valueEntityId: Number(options[option]),
      }))
      .filter(
        (option) => !Number.isNaN(option.optionEntityId) && !Number.isNaN(option.valueEntityId),
      );

    const currencyCode = await getPreferredCurrencyCode();

    const variables = {
      entityId: Number(productId),
      optionValueIds,
      useDefaultOptionSelections: true,
      currencyCode,
    };

    return await getProductPricingAndRelatedProducts(variables, customerAccessToken);
  });

  const streamablePrices = Streamable.from(async () => {
    const product = await streamableProductPricingAndRelatedProducts;

    if (!product) {
      return null;
    }

    return pricesTransformer(product.prices, format) ?? null;
  });

  const streamableImages = Streamable.from(async () => {
    const product = await streamableProduct;

    const images = removeEdgesAndNodes(product.images)
      .filter((image) => image.url !== product.defaultImage?.url)
      .map((image) => ({
        src: image.url,
        alt: image.altText,
      }));

    return product.defaultImage
      ? [{ src: product.defaultImage.url, alt: product.defaultImage.altText }, ...images]
      : images;
  });

  const streameableCtaLabel = Streamable.from(async () => {
    const product = await streamableProduct;

    if (product.availabilityV2.status === 'Unavailable') {
      return t('ProductDetails.Submit.unavailable');
    }

    if (product.availabilityV2.status === 'Preorder') {
      return t('ProductDetails.Submit.preorder');
    }

    if (!product.inventory.isInStock) {
      return t('ProductDetails.Submit.outOfStock');
    }

    return t('ProductDetails.Submit.addToCart');
  });

  const streameableCtaDisabled = Streamable.from(async () => {
    const product = await streamableProduct;

    if (product.availabilityV2.status === 'Unavailable') {
      return true;
    }

    if (product.availabilityV2.status === 'Preorder') {
      return false;
    }

    if (!product.inventory.isInStock) {
      return true;
    }

    return false;
  });

  const streameableAccordions = Streamable.from(async () => {
    const product = await streamableProduct;

    const customFields = removeEdgesAndNodes(product.customFields);

    const specifications = [
      {
        name: t('ProductDetails.Accordions.sku'),
        value: product.sku,
      },
      {
        name: t('ProductDetails.Accordions.weight'),
        value: `${product.weight?.value} ${product.weight?.unit}`,
      },
      {
        name: t('ProductDetails.Accordions.condition'),
        value: product.condition,
      },
      ...customFields.map((field) => ({
        name: field.name,
        value: field.value,
      })),
    ];

    return [
      ...(specifications.length
        ? [
            {
              title: t('ProductDetails.Accordions.specifications'),
              content: (
                <div className="prose @container">
                  <dl className="flex flex-col gap-4">
                    {specifications.map((field, index) => (
                      <div className="grid grid-cols-1 gap-2 @lg:grid-cols-2" key={index}>
                        <dt>
                          <strong>{field.name}</strong>
                        </dt>
                        <dd>{field.value}</dd>
                      </div>
                    ))}
                  </dl>
                </div>
              ),
            },
          ]
        : []),
      ...(product.warranty
        ? [
            {
              title: t('ProductDetails.Accordions.warranty'),
              content: (
                <div className="prose" dangerouslySetInnerHTML={{ __html: product.warranty }} />
              ),
            },
          ]
        : []),
    ];
  });

  const streameableRelatedProducts = Streamable.from(async () => {
    const product = await streamableProductPricingAndRelatedProducts;

    if (!product) {
      return [];
    }

    const relatedProducts = removeEdgesAndNodes(product.relatedProducts);

    return productCardTransformer(relatedProducts, format);
  });

  const streamableMinQuantity = Streamable.from(async () => {
    const product = await streamableProduct;

    return product.minPurchaseQuantity;
  });

  const streamableMaxQuantity = Streamable.from(async () => {
    const product = await streamableProduct;

    return product.maxPurchaseQuantity;
  });

  const streamableAnalyticsData = Streamable.from(async () => {
    const [extendedProduct, pricingProduct] = await Streamable.all([
      streamableProduct,
      streamableProductPricingAndRelatedProducts,
    ]);

    return {
      id: extendedProduct.entityId,
      name: extendedProduct.name,
      sku: extendedProduct.sku,
      brand: extendedProduct.brand?.name ?? '',
      price: pricingProduct?.prices?.price.value ?? 0,
      currency: pricingProduct?.prices?.price.currencyCode ?? '',
    };
  });

  return (
    <>
<<<<<<< HEAD
      <ProductDetail
        action={addToCart}
        additionalInformationLabel={t('ProductDetails.additionalInformation')}
        ctaDisabled={getCtaDisabled(productPromise)}
        ctaLabel={getCtaLabel(productPromise)}
        decrementLabel={t('ProductDetails.decreaseQuantity')}
        fields={getFields(productPromise)}
        incrementLabel={t('ProductDetails.increaseQuantity')}
        prefetch={true}
        product={getProduct(productPromise)}
        productId={productId}
        quantityLabel={t('ProductDetails.quantity')}
        thumbnailLabel={t('ProductDetails.thumbnail')}
      />

      <FeaturedProductsCarousel
=======
      <ProductAnalyticsProvider data={streamableAnalyticsData}>
        <ProductDetail
          action={addToCart}
          additionalActions={
            <WishlistButton
              formId={detachedWishlistFormId}
              productId={productId}
              productSku={streamableProductSku}
            />
          }
          additionalInformationTitle={t('ProductDetails.additionalInformation')}
          ctaDisabled={streameableCtaDisabled}
          ctaLabel={streameableCtaLabel}
          decrementLabel={t('ProductDetails.decreaseQuantity')}
          emptySelectPlaceholder={t('ProductDetails.emptySelectPlaceholder')}
          fields={productOptionsTransformer(baseProduct.productOptions)}
          incrementLabel={t('ProductDetails.increaseQuantity')}
          prefetch={true}
          product={{
            id: baseProduct.entityId.toString(),
            title: baseProduct.name,
            description: <div dangerouslySetInnerHTML={{ __html: baseProduct.description }} />,
            href: baseProduct.path,
            images: streamableImages,
            price: streamablePrices,
            subtitle: baseProduct.brand?.name,
            rating: baseProduct.reviewSummary.averageRating,
            accordions: streameableAccordions,
            minQuantity: streamableMinQuantity,
            maxQuantity: streamableMaxQuantity,
          }}
          quantityLabel={t('ProductDetails.quantity')}
          thumbnailLabel={t('ProductDetails.thumbnail')}
        />
      </ProductAnalyticsProvider>

      <FeaturedProductCarousel
>>>>>>> cbaf146d
        cta={{ label: t('RelatedProducts.cta'), href: '/shop-all' }}
        emptyStateSubtitle={t('RelatedProducts.browseCatalog')}
        emptyStateTitle={t('RelatedProducts.noRelatedProducts')}
        nextLabel={t('RelatedProducts.nextProducts')}
        previousLabel={t('RelatedProducts.previousProducts')}
        products={streameableRelatedProducts}
        scrollbarLabel={t('RelatedProducts.scrollbar')}
        title={t('RelatedProducts.title')}
      />

      <Reviews productId={productId} searchParams={searchParams} />

      <Stream
        fallback={null}
        value={Streamable.from(async () =>
          Streamable.all([streamableProduct, streamableProductPricingAndRelatedProducts]),
        )}
      >
        {([extendedProduct, pricingProduct]) => (
          <>
            <ProductSchema
              product={{ ...extendedProduct, prices: pricingProduct?.prices ?? null }}
            />
            <ProductViewed
              product={{ ...extendedProduct, prices: pricingProduct?.prices ?? null }}
            />
          </>
        )}
      </Stream>

      <WishlistButtonForm
        formId={detachedWishlistFormId}
        productId={productId}
        productSku={streamableProductSku}
        searchParams={searchParams}
      />
    </>
  );
}<|MERGE_RESOLUTION|>--- conflicted
+++ resolved
@@ -4,14 +4,6 @@
 import { getFormatter, getTranslations, setRequestLocale } from 'next-intl/server';
 import { SearchParams } from 'nuqs/server';
 
-<<<<<<< HEAD
-import { Stream } from '@/vibes/soul/lib/streamable';
-import { FeaturedProductsCarousel } from '@/vibes/soul/sections/featured-products-carousel';
-import { pricesTransformer } from '~/data-transformers/prices-transformer';
-import { productCardTransformer } from '~/data-transformers/product-card-transformer';
-import { productOptionsTransformer } from '~/data-transformers/product-options-transformer';
-import { ProductDetail } from '~/lib/makeswift/components/product-detail';
-=======
 import { Stream, Streamable } from '@/vibes/soul/lib/streamable';
 import { FeaturedProductCarousel } from '@/vibes/soul/sections/featured-product-carousel';
 import { ProductDetail } from '@/vibes/soul/sections/product-detail';
@@ -20,7 +12,6 @@
 import { productCardTransformer } from '~/data-transformers/product-card-transformer';
 import { productOptionsTransformer } from '~/data-transformers/product-options-transformer';
 import { getPreferredCurrencyCode } from '~/lib/currency';
->>>>>>> cbaf146d
 
 import { addToCart } from './_actions/add-to-cart';
 import { ProductAnalyticsProvider } from './_components/product-analytics-provider';
@@ -57,22 +48,6 @@
   const { url, altText: alt } = product.defaultImage || {};
 
   return {
-<<<<<<< HEAD
-    id: product.entityId.toString(),
-    title: product.name,
-    description: (
-      <div className="prose" dangerouslySetInnerHTML={{ __html: product.description }} />
-    ),
-    plainTextDescription: product.plainTextDescription,
-    href: product.path,
-    images: product.defaultImage
-      ? [{ src: product.defaultImage.url, alt: product.defaultImage.altText }, ...images]
-      : images,
-    price: pricesTransformer(product.prices, format),
-    subtitle: product.brand?.name,
-    rating: product.reviewSummary.averageRating,
-    accordions,
-=======
     title: pageTitle || product.name,
     description: metaDescription || `${product.plainTextDescription.slice(0, 150)}...`,
     keywords: metaKeywords ? metaKeywords.split(',') : null,
@@ -86,7 +61,6 @@
           ],
         }
       : null,
->>>>>>> cbaf146d
   };
 }
 
@@ -323,24 +297,6 @@
 
   return (
     <>
-<<<<<<< HEAD
-      <ProductDetail
-        action={addToCart}
-        additionalInformationLabel={t('ProductDetails.additionalInformation')}
-        ctaDisabled={getCtaDisabled(productPromise)}
-        ctaLabel={getCtaLabel(productPromise)}
-        decrementLabel={t('ProductDetails.decreaseQuantity')}
-        fields={getFields(productPromise)}
-        incrementLabel={t('ProductDetails.increaseQuantity')}
-        prefetch={true}
-        product={getProduct(productPromise)}
-        productId={productId}
-        quantityLabel={t('ProductDetails.quantity')}
-        thumbnailLabel={t('ProductDetails.thumbnail')}
-      />
-
-      <FeaturedProductsCarousel
-=======
       <ProductAnalyticsProvider data={streamableAnalyticsData}>
         <ProductDetail
           action={addToCart}
@@ -378,7 +334,6 @@
       </ProductAnalyticsProvider>
 
       <FeaturedProductCarousel
->>>>>>> cbaf146d
         cta={{ label: t('RelatedProducts.cta'), href: '/shop-all' }}
         emptyStateSubtitle={t('RelatedProducts.browseCatalog')}
         emptyStateTitle={t('RelatedProducts.noRelatedProducts')}
