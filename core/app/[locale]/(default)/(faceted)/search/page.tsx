import { Metadata } from 'next';
import { getFormatter, getTranslations, setRequestLocale } from 'next-intl/server';
import { createLoader, SearchParams } from 'nuqs/server';
import { cache } from 'react';

import { Streamable } from '@/vibes/soul/lib/streamable';
import { createCompareLoader } from '@/vibes/soul/primitives/compare-drawer/loader';
import { ProductsListSection } from '@/vibes/soul/sections/products-list-section';
import { getFilterParsers } from '@/vibes/soul/sections/products-list-section/filter-parsers';
import { getSessionCustomerAccessToken } from '~/auth';
import { facetsTransformer } from '~/data-transformers/facets-transformer';
import { pageInfoTransformer } from '~/data-transformers/page-info-transformer';
import { pricesTransformer } from '~/data-transformers/prices-transformer';
import { getPreferredCurrencyCode } from '~/lib/currency';

import { MAX_COMPARE_LIMIT } from '../../compare/page-data';
import { getCompareProducts as getCompareProductsData } from '../fetch-compare-products';
import { fetchFacetedSearch } from '../fetch-faceted-search';

import { getSearchPageData } from './page-data';

<<<<<<< HEAD
const createSearchSearchParamsCache = cache(async (props: Props) => {
  const searchParams = await props.searchParams;
  const search = await fetchFacetedSearch(searchParams);
  const searchFacets = search.facets.items;
  const transformedSearchFacets = await facetsTransformer({
    refinedFacets: searchFacets,
    allFacets: searchFacets,
    searchParams: {},
  });
  const searchFilters = transformedSearchFacets.filter((facet) => facet != null);
  const filterParsers = getFilterParsers(searchFilters);

  // If there are no filters, return `null`, since calling `createSearchParamsCache` with an empty
  // object will throw the following cryptic error:
  //
  // ```
  // Error: [nuqs] Empty search params cache. Search params can't be accessed in Layouts.
  //   See https://err.47ng.com/NUQS-500
  // ```
  if (Object.keys(filterParsers).length === 0) {
    return null;
  }

  return createSearchParamsCache(filterParsers);
});

async function getSearchTerm(props: Props): Promise<string> {
  const searchParams = await props.searchParams;
  const searchTerm = typeof searchParams.term === 'string' ? searchParams.term : '';

  console.log('🔍 [Search] getSearchTerm called with searchParams:', JSON.stringify(searchParams, null, 2));
  console.log('🔍 [Search] Extracted searchTerm:', searchTerm);

  return searchTerm;
}

async function getSearch(props: Props) {
  const searchParams = await props.searchParams;
  const searchParamsCache = await createSearchSearchParamsCache(props);
  const parsedSearchParams = searchParamsCache?.parse(searchParams) ?? {};
  const search = await fetchFacetedSearch({ ...searchParams, ...parsedSearchParams });

  return search;
}
=======
const compareLoader = createCompareLoader();
>>>>>>> cbaf146d

const createSearchSearchParamsLoader = cache(
  async (searchParams: SearchParams, customerAccessToken?: string) => {
    const searchTerm = typeof searchParams.term === 'string' ? searchParams.term : '';

<<<<<<< HEAD
  console.log('🔍 [Search] getProducts called with searchTerm:', searchTerm);

  // For empty search terms (Shop All), we still want to show products
  // The search will be handled by the fetchFacetedSearch function
  const search = await getSearch(props);

  console.log('🔍 [Search] getProducts found:', search.products.items.length, 'products');

  return search.products.items;
}

async function getTitle(props: Props): Promise<string> {
  const searchTerm = await getSearchTerm(props);
  const t = await getTranslations('Search');

  if (searchTerm === '') {
    return t('allProducts') || 'All Products';
  }

  return `${t('searchResults')} "${searchTerm}"`;
=======
    if (!searchTerm) {
      return null;
    }

    const search = await fetchFacetedSearch(searchParams, undefined, customerAccessToken);
    const searchFacets = search.facets.items;
    const transformedSearchFacets = await facetsTransformer({
      refinedFacets: searchFacets,
      allFacets: searchFacets,
      searchParams: {},
    });
    const searchFilters = transformedSearchFacets.filter((facet) => facet != null);
    const filterParsers = getFilterParsers(searchFilters);

    // If there are no filters, return `null`, since calling `createLoader` with an empty
    // object will throw the following cryptic error:
    //
    // ```
    // Error: [nuqs] Empty search params cache. Search params can't be accessed in Layouts.
    //   See https://err.47ng.com/NUQS-500
    // ```
    if (Object.keys(filterParsers).length === 0) {
      return null;
    }

    return createLoader(filterParsers);
  },
);

interface Props {
  params: Promise<{ locale: string }>;
  searchParams: Promise<SearchParams>;
>>>>>>> cbaf146d
}

export async function generateMetadata({ params }: Props): Promise<Metadata> {
  const { locale } = await params;

<<<<<<< HEAD
  if (searchTerm !== '') {
    refinedSearch = await fetchFacetedSearch({
      ...searchParams,
      ...parsedSearchParams,
    });
  }

  const categorySearch = await fetchFacetedSearch({});
  const allFacets = categorySearch.facets.items;

  const refinedFacets = refinedSearch?.facets.items ?? [];
  const transformedFacets = await facetsTransformer({
    refinedFacets,
    allFacets,
    searchParams: { ...searchParams, ...parsedSearchParams },
  });

  return transformedFacets.filter((facet) => facet != null);
}

async function getListProducts(props: Props): Promise<ListProduct[]> {
  const products = await getProducts(props);
  const format = await getFormatter();

  return products.map((product, index) => {
    // Debug: Log the first product's prices before transformer
    if (index === 0) {
      console.log('🔍 [Search] First product prices before transformer:', JSON.stringify(product.prices, null, 2));
    }
    
    return {
      id: product.entityId.toString(),
      title: product.name,
      href: product.path,
      image: product.defaultImage
        ? { src: product.defaultImage.url, alt: product.defaultImage.altText }
        : undefined,
      price: pricesTransformer(product.prices, format),
      subtitle: product.brand?.name ?? undefined,
    };
  });
}
=======
  const t = await getTranslations({ locale, namespace: 'Faceted.Search' });

  return {
    title: t('title'),
  };
}

export default async function Search(props: Props) {
  const { locale } = await props.params;
>>>>>>> cbaf146d

  setRequestLocale(locale);

<<<<<<< HEAD
  // For empty search terms (Shop All), we still want to show the total count
  const search = await getSearch(props);
=======
  const t = await getTranslations('Faceted');

  const { settings } = await getSearchPageData();
>>>>>>> cbaf146d

  const productComparisonsEnabled =
    settings?.storefront.catalog?.productComparisonsEnabled ?? false;

  const streamableFacetedSearch = Streamable.from(async () => {
    const searchParams = await props.searchParams;
    const customerAccessToken = await getSessionCustomerAccessToken();
    const currencyCode = await getPreferredCurrencyCode();

    const loadSearchParams = await createSearchSearchParamsLoader(
      searchParams,
      customerAccessToken,
    );
    const parsedSearchParams = loadSearchParams?.(searchParams) ?? {};

    const search = await fetchFacetedSearch(
      {
        ...searchParams,
        ...parsedSearchParams,
      },
      currencyCode,
      customerAccessToken,
    );

    return search;
  });

<<<<<<< HEAD
  // For empty search terms (Shop All), we still want to show pagination
  const search = await getSearch(props);
  const { hasNextPage, hasPreviousPage, endCursor, startCursor } = search.products.pageInfo;
=======
  const streamableProducts = Streamable.from(async () => {
    const format = await getFormatter();

    const searchParams = await props.searchParams;
    const searchTerm = typeof searchParams.term === 'string' ? searchParams.term : '';

    if (!searchTerm) {
      return [];
    }

    const search = await streamableFacetedSearch;
    const products = search.products.items;

    return products.map((product) => ({
      id: product.entityId.toString(),
      title: product.name,
      href: product.path,
      image: product.defaultImage
        ? { src: product.defaultImage.url, alt: product.defaultImage.altText }
        : undefined,
      price: pricesTransformer(product.prices, format),
      subtitle: product.brand?.name ?? undefined,
    }));
  });

  const streamableTitle = Streamable.from(async () => {
    const searchParams = await props.searchParams;
    const searchTerm = typeof searchParams.term === 'string' ? searchParams.term : '';
>>>>>>> cbaf146d

    return `${t('Search.searchResults')} "${searchTerm}"`;
  });

  const streamableTotalCount = Streamable.from(async () => {
    const format = await getFormatter();
    const searchParams = await props.searchParams;
    const searchTerm = typeof searchParams.term === 'string' ? searchParams.term : '';

    if (!searchTerm) {
      return format.number(0);
    }

    const search = await streamableFacetedSearch;

    return format.number(search.products.collectionInfo?.totalItems ?? 0);
  });

  const streamableEmptyStateTitle = Streamable.from(async () => {
    const searchParams = await props.searchParams;
    const searchTerm = typeof searchParams.term === 'string' ? searchParams.term : '';

    return t('Search.Empty.title', { term: searchTerm });
  });

  const streamablePagination = Streamable.from(async () => {
    const searchParams = await props.searchParams;
    const searchTerm = typeof searchParams.term === 'string' ? searchParams.term : '';

    if (!searchTerm) {
      return {
        startCursorParamName: 'before',
        endCursorParamName: 'after',
        endCursor: null,
        startCursor: null,
      };
    }

    const search = await streamableFacetedSearch;

    return pageInfoTransformer(search.products.pageInfo);
  });

  const streamableFilters = Streamable.from(async () => {
    const searchParams = await props.searchParams;
    const searchTerm = typeof searchParams.term === 'string' ? searchParams.term : '';
    const customerAccessToken = await getSessionCustomerAccessToken();

    if (!searchTerm) {
      return [];
    }

    const loadSearchParams = await createSearchSearchParamsLoader(
      searchParams,
      customerAccessToken,
    );
    const parsedSearchParams = loadSearchParams?.(searchParams) ?? {};
    const categorySearch = await fetchFacetedSearch({}, undefined, customerAccessToken);
    const refinedSearch = await streamableFacetedSearch;

    const allFacets = categorySearch.facets.items.filter(
      (facet) => facet.__typename !== 'CategorySearchFilter',
    );
    const refinedFacets = refinedSearch.facets.items.filter(
      (facet) => facet.__typename !== 'CategorySearchFilter',
    );

    const transformedFacets = await facetsTransformer({
      refinedFacets,
      allFacets,
      searchParams: { ...searchParams, ...parsedSearchParams },
    });

    return transformedFacets.filter((facet) => facet != null);
  });

  const streamableCompareProducts = Streamable.from(async () => {
    const searchParams = await props.searchParams;
    const customerAccessToken = await getSessionCustomerAccessToken();

    if (!productComparisonsEnabled) {
      return [];
    }

    const { compare } = compareLoader(searchParams);

    const compareIds = { entityIds: compare ? compare.map((id: string) => Number(id)) : [] };

    const products = await getCompareProductsData(compareIds, customerAccessToken);

    return products.map((product) => ({
      id: product.entityId.toString(),
      title: product.name,
      image: product.defaultImage
        ? { src: product.defaultImage.url, alt: product.defaultImage.altText }
        : undefined,
      href: product.path,
    }));
  });

  return (
    <ProductsListSection
      breadcrumbs={[
        { label: t('Search.Breadcrumbs.home'), href: '/' },
        { label: t('Search.Breadcrumbs.search'), href: `#` },
      ]}
      compareLabel={t('Compare.compare')}
      compareProducts={streamableCompareProducts}
      emptyStateSubtitle={t('Search.Empty.subtitle')}
      emptyStateTitle={streamableEmptyStateTitle}
      filterLabel={t('FacetedSearch.filters')}
      filters={streamableFilters}
      filtersPanelTitle={t('FacetedSearch.filters')}
      maxCompareLimitMessage={t('Compare.maxCompareLimit')}
      maxItems={MAX_COMPARE_LIMIT}
      paginationInfo={streamablePagination}
      products={streamableProducts}
      rangeFilterApplyLabel={t('FacetedSearch.Range.apply')}
      removeLabel={t('Compare.remove')}
      resetFiltersLabel={t('FacetedSearch.resetFilters')}
      showCompare={productComparisonsEnabled}
      sortDefaultValue="featured"
      sortLabel={t('SortBy.sortBy')}
      sortOptions={[
        { value: 'featured', label: t('SortBy.featuredItems') },
        { value: 'newest', label: t('SortBy.newestItems') },
        { value: 'best_selling', label: t('SortBy.bestSellingItems') },
        { value: 'a_to_z', label: t('SortBy.aToZ') },
        { value: 'z_to_a', label: t('SortBy.zToA') },
        { value: 'best_reviewed', label: t('SortBy.byReview') },
        { value: 'lowest_price', label: t('SortBy.priceAscending') },
        { value: 'highest_price', label: t('SortBy.priceDescending') },
        { value: 'relevance', label: t('SortBy.relevance') },
      ]}
      sortParamName="sort"
      title={streamableTitle}
      totalCount={streamableTotalCount}
    />
  );
}<|MERGE_RESOLUTION|>--- conflicted
+++ resolved
@@ -19,81 +19,12 @@
 
 import { getSearchPageData } from './page-data';
 
-<<<<<<< HEAD
-const createSearchSearchParamsCache = cache(async (props: Props) => {
-  const searchParams = await props.searchParams;
-  const search = await fetchFacetedSearch(searchParams);
-  const searchFacets = search.facets.items;
-  const transformedSearchFacets = await facetsTransformer({
-    refinedFacets: searchFacets,
-    allFacets: searchFacets,
-    searchParams: {},
-  });
-  const searchFilters = transformedSearchFacets.filter((facet) => facet != null);
-  const filterParsers = getFilterParsers(searchFilters);
-
-  // If there are no filters, return `null`, since calling `createSearchParamsCache` with an empty
-  // object will throw the following cryptic error:
-  //
-  // ```
-  // Error: [nuqs] Empty search params cache. Search params can't be accessed in Layouts.
-  //   See https://err.47ng.com/NUQS-500
-  // ```
-  if (Object.keys(filterParsers).length === 0) {
-    return null;
-  }
-
-  return createSearchParamsCache(filterParsers);
-});
-
-async function getSearchTerm(props: Props): Promise<string> {
-  const searchParams = await props.searchParams;
-  const searchTerm = typeof searchParams.term === 'string' ? searchParams.term : '';
-
-  console.log('🔍 [Search] getSearchTerm called with searchParams:', JSON.stringify(searchParams, null, 2));
-  console.log('🔍 [Search] Extracted searchTerm:', searchTerm);
-
-  return searchTerm;
-}
-
-async function getSearch(props: Props) {
-  const searchParams = await props.searchParams;
-  const searchParamsCache = await createSearchSearchParamsCache(props);
-  const parsedSearchParams = searchParamsCache?.parse(searchParams) ?? {};
-  const search = await fetchFacetedSearch({ ...searchParams, ...parsedSearchParams });
-
-  return search;
-}
-=======
 const compareLoader = createCompareLoader();
->>>>>>> cbaf146d
 
 const createSearchSearchParamsLoader = cache(
   async (searchParams: SearchParams, customerAccessToken?: string) => {
     const searchTerm = typeof searchParams.term === 'string' ? searchParams.term : '';
 
-<<<<<<< HEAD
-  console.log('🔍 [Search] getProducts called with searchTerm:', searchTerm);
-
-  // For empty search terms (Shop All), we still want to show products
-  // The search will be handled by the fetchFacetedSearch function
-  const search = await getSearch(props);
-
-  console.log('🔍 [Search] getProducts found:', search.products.items.length, 'products');
-
-  return search.products.items;
-}
-
-async function getTitle(props: Props): Promise<string> {
-  const searchTerm = await getSearchTerm(props);
-  const t = await getTranslations('Search');
-
-  if (searchTerm === '') {
-    return t('allProducts') || 'All Products';
-  }
-
-  return `${t('searchResults')} "${searchTerm}"`;
-=======
     if (!searchTerm) {
       return null;
     }
@@ -126,56 +57,11 @@
 interface Props {
   params: Promise<{ locale: string }>;
   searchParams: Promise<SearchParams>;
->>>>>>> cbaf146d
 }
 
 export async function generateMetadata({ params }: Props): Promise<Metadata> {
   const { locale } = await params;
 
-<<<<<<< HEAD
-  if (searchTerm !== '') {
-    refinedSearch = await fetchFacetedSearch({
-      ...searchParams,
-      ...parsedSearchParams,
-    });
-  }
-
-  const categorySearch = await fetchFacetedSearch({});
-  const allFacets = categorySearch.facets.items;
-
-  const refinedFacets = refinedSearch?.facets.items ?? [];
-  const transformedFacets = await facetsTransformer({
-    refinedFacets,
-    allFacets,
-    searchParams: { ...searchParams, ...parsedSearchParams },
-  });
-
-  return transformedFacets.filter((facet) => facet != null);
-}
-
-async function getListProducts(props: Props): Promise<ListProduct[]> {
-  const products = await getProducts(props);
-  const format = await getFormatter();
-
-  return products.map((product, index) => {
-    // Debug: Log the first product's prices before transformer
-    if (index === 0) {
-      console.log('🔍 [Search] First product prices before transformer:', JSON.stringify(product.prices, null, 2));
-    }
-    
-    return {
-      id: product.entityId.toString(),
-      title: product.name,
-      href: product.path,
-      image: product.defaultImage
-        ? { src: product.defaultImage.url, alt: product.defaultImage.altText }
-        : undefined,
-      price: pricesTransformer(product.prices, format),
-      subtitle: product.brand?.name ?? undefined,
-    };
-  });
-}
-=======
   const t = await getTranslations({ locale, namespace: 'Faceted.Search' });
 
   return {
@@ -185,18 +71,12 @@
 
 export default async function Search(props: Props) {
   const { locale } = await props.params;
->>>>>>> cbaf146d
 
   setRequestLocale(locale);
 
-<<<<<<< HEAD
-  // For empty search terms (Shop All), we still want to show the total count
-  const search = await getSearch(props);
-=======
   const t = await getTranslations('Faceted');
 
   const { settings } = await getSearchPageData();
->>>>>>> cbaf146d
 
   const productComparisonsEnabled =
     settings?.storefront.catalog?.productComparisonsEnabled ?? false;
@@ -224,11 +104,6 @@
     return search;
   });
 
-<<<<<<< HEAD
-  // For empty search terms (Shop All), we still want to show pagination
-  const search = await getSearch(props);
-  const { hasNextPage, hasPreviousPage, endCursor, startCursor } = search.products.pageInfo;
-=======
   const streamableProducts = Streamable.from(async () => {
     const format = await getFormatter();
 
@@ -257,7 +132,6 @@
   const streamableTitle = Streamable.from(async () => {
     const searchParams = await props.searchParams;
     const searchTerm = typeof searchParams.term === 'string' ? searchParams.term : '';
->>>>>>> cbaf146d
 
     return `${t('Search.searchResults')} "${searchTerm}"`;
   });
