{
    "Home": {
        "Slideshow": {
            "Slide01": {
                "title": "Novedades para cada ocasión",
                "description": "Nuestras últimas incorporaciones llegan cargadas de estilo, funcionalidad e inspiración. ¡No te las pierdas! Aprovecha y descubre los mejores productos para tu hogar.",
                "alt": "Cinco plantas pequeñas expuestas en bloques apilados de color beige, con un follaje verde variado y macetas de color gris oscuro, sobre un fondo neutro.",
                "cta": "Comprar ahora"
            },
            "Slide02": {
                "title": "Descubre las novedades",
                "description": "Descubre nuestras últimas novedades y dale un nuevo aire a tu hogar.",
                "alt": "Manos tendidas que sostienen un helecho verde en una cesta tejida con un lazo decorativo sobre un fondo beige con sombras suaves.",
                "cta": "Comprar ahora"
            },
            "Slide03": {
                "title": "Para todos los gustos",
                "description": "No te pierdas las ofertas exclusivas de nuestros superventas. Compra hoy y ahorra a lo grande en tus productos favoritos.",
                "alt": "Primer plano de una hoja verde brillante con agujeros, en el que se aprecia su textura suave y sus detalles naturales.",
                "cta": "Comprar ahora"
            }
        },
        "FeaturedProducts": {
            "title": "Colección destacada",
            "description": "Explora nuestras mejores selecciones en esta colección destacada. ¡Encuentra el regalo perfecto o date un capricho!",
            "cta": "Ver más",
            "emptyStateTitle": "No se han encontrado productos",
            "emptyStateSubtitle": "Prueba a navegar por nuestro catálogo completo de productos."
        },
        "NewestProducts": {
            "title": "Novedades",
            "description": "Aquí encontrarás nuestros últimos productos. Echa un vistazo a las novedades de la tienda.",
            "cta": "Ver todas",
            "emptyStateTitle": "No se han encontrado productos",
            "emptyStateSubtitle": "Prueba a navegar por nuestro catálogo completo de productos.",
            "previousProducts": "Productos anteriores",
            "nextProducts": "Siguientes productos"
        }
    },
    "Auth": {
        "ChangePassword": {
            "title": "Cambiar contraseña",
            "newPassword": "Nueva contraseña",
            "confirmPassword": "Confirmar contraseña",
            "passwordUpdated": "La contraseña se ha actualizado correctamente.",
            "somethingWentWrong": "Algo salió mal. Vuelva a intentarlo más tarde."
        },
        "Login": {
            "title": "Iniciar sesión",
            "heading": "Iniciar sesión",
            "forgotPassword": "¿Olvidó su contraseña?",
            "cta": "Iniciar sesión",
            "email": "Correo electrónico",
            "password": "Contraseña",
            "invalidCredentials": "Tu dirección de correo electrónico o contraseña son incorrectas. Intenta iniciar sesión de nuevo o restablece tu contraseña",
            "somethingWentWrong": "Algo salió mal. Vuelva a intentarlo más tarde.",
            "CreateAccount": {
                "title": "¿Cliente nuevo?",
                "accountBenefits": "Cree una cuenta con nosotros y podrá:",
                "fastCheckout": "Agilizar el proceso de pago",
                "multipleAddresses": "Guardar varias direcciones de envío",
                "ordersHistory": "Acceder a su historial de pedidos",
                "ordersTracking": "Hacer seguimiento de pedidos nuevos",
                "wishlists": "Guardar artículos en su lista de deseos",
                "cta": "Crear cuenta"
            },
            "ForgotPassword": {
                "title": "Olvidé mi contraseña",
                "subtitle": "Introduce a continuación la dirección de correo electrónico asociada a tu cuenta. Te enviaremos instrucciones para restablecer tu contraseña.",
                "confirmResetPassword": "Si la dirección de correo electrónico {email} está vinculada a una cuenta en nuestra tienda, te hemos enviado un correo electrónico de restablecimiento de contraseña. Comprueba tu bandeja de entrada y tu carpeta de correo no deseado si no lo ves.",
                "somethingWentWrong": "Algo salió mal. Vuelva a intentarlo más tarde."
            }
        },
        "Register": {
            "title": "Registrar cuenta",
            "heading": "Cuenta nueva",
            "cta": "Crear cuenta",
            "somethingWentWrong": "Algo salió mal. Vuelva a intentarlo más tarde."
        }
    },
    "Faceted": {
        "Brand": {
            "Empty": {
                "title": "No hay productos de esta marca",
                "subtitle": "Prueba a utilizar otro tipo de filtros."
            }
        },
        "Category": {
            "subCategories": "Categorías",
            "Empty": {
                "title": "No hay productos en esta categoría",
                "subtitle": "Prueba a utilizar otro tipo de filtros."
            }
        },
        "Search": {
            "title": "Resultados de la búsqueda",
            "searchResults": "Resultados de la búsqueda para",
            "subCategories": "Categorías",
            "Breadcrumbs": {
                "home": "Inicio",
                "search": "Buscar"
            },
            "Empty": {
                "title": "Lo sentimos, no hay resultados para \"{term}\".",
                "subtitle": "Intenta con otra búsqueda."
            }
        },
        "FacetedSearch": {
            "filters": "Filtros",
            "resetFilters": "Restablecer filtros",
            "Range": {
                "apply": "Aplicar"
            },
            "Facets": {
                "freeShippingLabel": "Envío gratis",
                "isFeaturedLabel": "Es destacado",
                "inStockLabel": "En existencias"
            }
        },
        "SortBy": {
            "sortBy": "Clasificar por:",
            "featuredItems": "Artículos destacados",
            "bestSellingItems": "Artículos más vendidos",
            "newestItems": "Artículos más recientes",
            "aToZ": "A a Z",
            "zToA": "Z a A",
            "byReview": "Por reseñas",
            "priceAscending": "Precio: ascendente",
            "priceDescending": "Precio: descendente",
            "relevance": "Relevancia"
<<<<<<< HEAD
        }
    },
    "Brand": {
        "sortBy": "{items, plural, =0 {no items} =1 {1 item} other {# items}}",
        "products": "Productos",
        "emptyStateTitle": "No products in this brand.",
        "emptyStateSubtitle": "Try using different filters."
    },
    "Category": {
        "sortBy": "{items, plural, =0 {no items} =1 {1 item} other {# items}}",
        "products": "Productos",
        "items": "artículos",
        "Empty": {
            "title": "No hay productos en esta categoría",
            "subtitle": "Try using different filters.",
            "cta": "Volver a Inicio"
        }
    },
    "Search": {
        "title": "Resultados de la búsqueda",
        "heading": "Buscar",
        "products": "Productos",
        "sortBy": "{items, plural, =0 {no items} =1 {1 item} other {# items}}",
        "searchResults": "Resultados de la búsqueda para",
        "allProducts": "Todos los productos",
        "emptyStateTitle": "Lo sentimos, no hay resultados para \"{term}\".",
        "emptyStateSubtitle": "Please try another search.",
        "Breadcrumbs": {
            "home": "Home",
            "search": "Buscar"
=======
        },
        "Compare": {
            "compare": "Comparar",
            "remove": "Eliminar",
            "maxCompareLimit": "Has alcanzado el número máximo de productos para comparar. Elimina un producto para añadir uno nuevo."
>>>>>>> cbaf146d
        }
    },
    "Account": {
        "Layout": {
            "addresses": "Direcciones",
            "logout": "Cerrar sesión",
            "orders": "Pedidos",
            "settings": "Cuenta",
            "wishlists": "Listas de deseos"
        },
        "Orders": {
            "title": "Pedidos",
            "orderNumber": "Núm. de pedido",
            "totalPrice": "Total",
            "viewDetails": "Ver detalles",
            "EmptyState": {
                "title": "No tienes ningún pedido",
                "cta": "Comprar ahora"
            },
            "Details": {
                "title": "Pedido n.º {orderNumber}",
                "shippingAddress": "Dirección de envío",
                "shippingMethod": "Método de envío",
                "summaryTotal": "Total",
                "destination": "Destino",
                "destinationWithCount": "Destino {número, número}/{total, número}",
                "subtotal": "Subtotal",
                "shipping": "Envío",
                "tax": "Impuesto",
                "orderSummary": "Resumen del pedido"
            }
        },
        "Addresses": {
            "title": "Direcciones",
            "cta": "Añadir dirección",
            "edit": "Editar",
            "delete": "Eliminar",
            "cancel": "Cancelar",
            "create": "Crear",
            "update": "Actualizar",
            "setDefault": "Establecer como predeterminado",
            "somethingWentWrong": "Algo salió mal. Vuelva a intentarlo más tarde.",
            "EmptyState": {
                "title": "No tienes ninguna dirección"
            }
        },
        "Settings": {
            "title": "Configuración de la cuenta",
            "changePassword": "Cambiar contraseña",
            "passwordUpdated": "La contraseña se ha actualizado correctamente.",
            "settingsUpdated": "¡La configuración de tu cuenta se ha actualizado correctamente!",
            "somethingWentWrong": "Algo salió mal. Vuelva a intentarlo más tarde.",
            "currentPassword": "Contraseña actual",
            "newPassword": "Nueva contraseña",
            "confirmPassword": "Confirmar contraseña",
            "cta": "Actualizar"
        }
    },
    "Wishlist": {
        "actionsTitle": "Acciones de la lista de deseos",
        "title": "Listas de deseos",
        "new": "Nueva lista de deseos",
        "items": "{count, plural, =1 {1 item} other {# items}}",
        "viewWishlist": "Ver lista",
        "noWishlists": "No tienes ninguna lista de deseos",
        "noWishlistsCallToAction": "Crea una lista de deseos",
        "emptyWishlist": "No has añadido productos a esta lista de deseos.",
        "share": "Compartir",
        "shareSuccess": "La lista de deseos se ha compartido correctamente.",
        "shareCopied": "La URL pública de la lista de deseos se ha copiado en tu portapapeles.",
        "shareDisabled": "Tu lista de deseos debe ser pública para poder compartirla.",
        "makePublic": "Hacer público",
        "makePrivate": "Hacer privado",
        "rename": "Cambiar nombre",
        "delete": "Eliminar",
        "removeButtonTitle": "Eliminar producto de lista de deseos",
        "Visibility": {
            "public": "Público",
            "private": "Privado"
        },
        "Modal": {
            "cancel": "Cancelar",
            "close": "Cerrar",
            "copy": "Copiar",
            "create": "Crear",
            "save": "Guardar",
            "delete": "Eliminar",
            "newTitle": "Crea una nueva lista de deseos",
            "shareTitle": "Comparte {name}",
            "renameTitle": "Renombrar {name}",
            "deleteTitle": "Eliminar {name}",
            "changeVisibilityPublicTitle": "¿Hacer {name} público?",
            "changeVisibilityPrivateTitle": "¿Hacer {name} privado?",
            "makePublicContent": "¿Seguro que quieres que <bold>{name}</bold> sea público? Esto permitirá que otras personas vean tu lista de deseos si tienen el enlace.",
            "makePrivateContent": "¿Seguro que quieres que <bold>{name}</bold> sea privado? Si has compartido tu lista de deseos con otras personas, estas ya no podrán verla.",
            "deleteContent": "¿Está seguro de que desea borrar <bold>{name}</bold>? Esta acción no se puede deshacer."
        },
        "Form": {
            "nameLabel": "Nombre"
        },
        "Errors": {
            "nameRequired": "El nombre de la lista de deseos no puede estar vacío.",
            "updateFailed": "No se ha podido actualizar tu lista de deseos. Inténtalo de nuevo.",
            "deleteFailed": "No se ha podido borrar tu lista de deseos. Inténtalo de nuevo.",
            "removeProductFailed": "No se ha podido eliminar el producto de tu lista de deseos. Inténtalo de nuevo.",
            "unauthorized": "No tienes autorización para realizar esta acción. Inicia sesión e inténtalo de nuevo.",
            "unexpected": "Se ha producido un error inesperado. Vuelve a intentarlo."
        },
        "Result": {
            "createSuccess": "La lista de deseos se ha creado correctamente.",
            "updateSuccess": "La lista de deseos se ha actualizado correctamente.",
            "deleteSuccess": "La lista de deseos se ha eliminado correctamente.",
            "removeItemSuccess": "Se ha eliminado el artículo de tu lista de deseos."
        },
        "Button": {
            "label": "Añadir a la lista de deseos",
            "addToNewWishlist": "Añadir a una nueva lista de deseos",
            "defaultWishlistName": "Mi lista de deseos",
            "addSuccessMessage": "El producto se ha añadido a tu lista de deseos.",
            "removeSuccessMessage": "El producto se ha eliminado de tu lista de deseos.",
            "Errors": {
                "addProductFailed": "No se ha podido añadir el producto de tu lista de deseos. Inténtalo de nuevo.",
                "removeProductFailed": "No se ha podido eliminar el producto de tu lista de deseos. Inténtalo de nuevo."
            }
        }
    },
    "PublicWishlist": {
        "title": "Lista de deseos pública",
        "defaultName": "Lista de deseos pública",
        "emptyWishlist": "Esta lista de deseos aún no tiene ningún producto."
    },
    "Blog": {
        "title": "Blog",
        "home": "Inicio",
        "Empty": {
            "title": "No se encontraron entradas de blog",
            "subtitle": "Comprueba más tarde si hay contenido nuevo"
        },
        "SharingLinks": {
            "share": "Compartir",
            "email": "Correo electrónico",
            "print": "Imprimir"
        }
    },
    "Cart": {
        "title": "Carrito",
        "heading": "Su carrito",
        "proceedToCheckout": "Ir al proceso de pago",
        "increment": "Aumenta la cantidad",
        "decrement": "Disminuir cantidad",
        "removeItem": "Eliminar artículo",
        "cartCombined": "Nos hemos dado cuenta de que tenías artículos guardados en un carrito anterior, así que los hemos añadido a tu carrito actual.",
        "cartRestored": "Empezaste a llenar un carrito en otro dispositivo y lo hemos restaurado aquí para que puedas seguir donde lo dejaste.",
        "CheckoutSummary": {
            "title": "Resumen",
            "subTotal": "Subtotal",
            "discounts": "Descuentos",
            "tax": "Impuesto",
            "total": "Total",
            "CouponCode": {
                "apply": "Aplicar",
                "couponCode": "Código de cupón",
                "removeCouponCode": "Elimina el código de cupón",
                "invalidCouponCode": "Introduce un código de cupón válido",
                "cartNotFound": "No se ha encontrado ninguna cookie cartId."
            },
            "Shipping": {
                "shipping": "Envío",
                "add": "Añadir",
                "change": "Cambiar",
                "cancel": "Cancelar",
                "country": "País",
                "city": "Ciudad",
                "state": "Estado/Provincia",
                "postalCode": "Código postal",
                "updatedShippingOptions": "Actualiza las opciones de envío",
                "viewShippingOptions": "Ver opciones de envío",
                "editAddress": "Editar dirección",
                "shippingOptions": "Opciones de envío",
                "updateShipping": "Actualizar envío",
                "addShipping": "Añadir envío",
                "cartNotFound": "No se ha encontrado ninguna cookie cartId.",
                "noShippingOptions": "No hay opciones de envío disponibles para tu dirección"
            }
        },
        "Empty": {
            "title": "Su carrito está vacío.",
            "subtitle": "Añade algunos productos para empezar.",
            "cta": "Seguir comprando"
        },
        "Errors": {
            "cartNotFound": "No se ha encontrado ninguna cookie cartId.",
            "lineItemNotFound": "No se ha encontrado el elemento.",
            "failedToUpdateQuantity": "No se pudo actualizar la cantidad.",
            "somethingWentWrong": "Algo salió mal. Vuelva a intentarlo más tarde."
        }
    },
    "Compare": {
        "title": "Comparar productos",
        "addToCart": "Añadir al carrito",
        "next": "Siguientes productos",
        "previous": "Productos anteriores",
        "noProductsToCompare": "No hay productos para comparar",
        "sku": "SKU",
        "weight": "Peso",
        "description": "Descripción",
        "noDescription": "No hay descripción disponible.",
        "rating": "Calificación",
        "noRatings": "No hay reseñas.",
        "otherDetails": "Otros detalles",
        "noOtherDetails": "No hay más detalles.",
        "viewOptions": "Ver opciones",
        "successMessage": "{cartItems, plural, =1 {1 Item} other {# Items}} añadidos <cartLink> al carrito</cartLink>",
        "missingCart": "No se ha encontrado el carrito. Vuelva a intentarlo más tarde.",
        "unknownError": "Error desconocido. Vuelva a intentarlo más tarde."
    },
    "Product": {
        "ProductDetails": {
            "quantity": "Cantidad",
            "increaseQuantity": "Aumenta la cantidad",
            "decreaseQuantity": "Disminuir cantidad",
            "emptySelectPlaceholder": "Seleccionar una opción",
            "successMessage": "{cartItems, plural, =1 {1 Item} other {# Items}} añadidos <cartLink> al carrito</cartLink>",
            "missingCart": "No se ha encontrado el carrito. Vuelve a intentarlo más tarde.",
            "unknownError": "Error desconocido. Vuelva a intentarlo más tarde.",
            "variantRequiredError": "Este producto requiere que se seleccionen opciones para poder añadirlo al carrito.",
            "increaseNumber": "Aumentar número",
            "decreaseNumber": "Disminuir número",
            "thumbnail": "Ver número de imagen",
            "additionalInformation": "Información adicional",
            "Submit": {
                "addToCart": "Añadir al carrito",
                "outOfStock": "Sin existencias",
                "preorder": "Pedido en preventa",
                "unavailable": "No disponible"
            },
            "Accordions": {
                "specifications": "Especificaciones",
                "warranty": "Garantía",
                "sku": "SKU",
                "weight": "Peso",
                "condition": "Condición"
            }
        },
        "RelatedProducts": {
            "title": "Productos relacionados",
            "noRelatedProducts": "No se encontraron productos relacionados",
            "browseCatalog": "Prueba a navegar por nuestro catálogo completo de productos.",
            "cta": "Comprar todo",
            "previousProducts": "Productos anteriores",
            "nextProducts": "Siguientes productos",
            "scrollbar": "Barra de desplazamiento de productos relacionados"
        },
        "Reviews": {
            "title": "Reseñas",
            "empty": "No se han escrito opiniones para este producto.",
            "previous": "Reseñas anteriores",
            "next": "Próximas reseñas"
        }
    },
    "WebPages": {
        "Normal": {
            "home": "Inicio"
        },
        "ContactUs": {
            "home": "Inicio",
            "Form": {
                "success": "Gracias por ponerte en contacto con nosotros. Nos pondremos en contacto contigo pronto.",
                "successCta": "Seguir comprando",
                "fullName": "Nombre completo",
                "companyName": "Nombre de la compañía",
                "phone": "Teléfono",
                "orderNo": "Número de pedido",
                "rma": "Número RMA",
                "email": "Correo electrónico",
                "comments": "Comentarios/Preguntas",
                "cta": "Enviar formulario",
                "somethingWentWrong": "Algo salió mal. Vuelva a intentarlo más tarde."
            }
        }
    },
    "Maintenance": {
        "title": "Mantenimiento",
        "message": "Estamos fuera de servicio por mantenimiento",
        "contactUs": "Puedes ponerte en contacto con nosotros en:"
    },
    "Error": {
        "title": "Se ha producido un error en el servidor.",
        "subtitle": "Vuelva a intentarlo más tarde.",
        "cta": "Volver a intentarlo"
    },
    "NotFound": {
        "title": "No hemos podido encontrar esa página.",
        "subtitle": "Prueba a buscar otra cosa o vuelve a la página de inicio.",
        "featuredProducts": "Productos destacados",
        "search": "Buscar"
    },
    "Components": {
        "Header": {
            "home": "Inicio",
            "toggleNavigation": "Alternar navegación",
            "Icons": {
                "account": "Perfil",
                "cart": "Carrito",
                "search": "Abrir ventana de búsqueda"
            },
            "SwitchCurrency": {
                "label": "Cambiar divisa",
                "invalidCurrency": "Moneda no válida",
                "errorUpdatingCurrency": "Error al actualizar la moneda de tu carrito. Inténtalo de nuevo."
            },
            "Search": {
                "products": "Productos",
                "categories": "Categorías",
                "brands": "Marcas",
                "noSearchResultsTitle": "Lo sentimos, no hay resultados para \"{term}\".",
                "noSearchResultsSubtitle": "Intenta con otra búsqueda.",
                "somethingWentWrong": "Algo ha salido mal. Vuelva a intentarlo.",
                "inputPlaceholder": "Busca productos, categorías, marcas...",
                "submitLabel": "Buscar"
            }
        },
        "Footer": {
            "home": "Inicio",
            "contactUs": "Contacto",
            "socialMediaLinks": "Vínculos a redes sociales",
            "categories": "Categorías",
            "brands": "Marcas",
            "navigate": "Navegar"
        },
        "Subscribe": {
            "title": "Suscribirse a nuestro boletín",
            "placeholder": "Introduzca su correo electrónico",
            "description": "Entérate de todas las novedades y ofertas de nuestra tienda.",
            "success": "Gracias por tu interés. ¡La función de boletín estará disponible pronto!"
        }
    }
}<|MERGE_RESOLUTION|>--- conflicted
+++ resolved
@@ -128,44 +128,11 @@
             "priceAscending": "Precio: ascendente",
             "priceDescending": "Precio: descendente",
             "relevance": "Relevancia"
-<<<<<<< HEAD
-        }
-    },
-    "Brand": {
-        "sortBy": "{items, plural, =0 {no items} =1 {1 item} other {# items}}",
-        "products": "Productos",
-        "emptyStateTitle": "No products in this brand.",
-        "emptyStateSubtitle": "Try using different filters."
-    },
-    "Category": {
-        "sortBy": "{items, plural, =0 {no items} =1 {1 item} other {# items}}",
-        "products": "Productos",
-        "items": "artículos",
-        "Empty": {
-            "title": "No hay productos en esta categoría",
-            "subtitle": "Try using different filters.",
-            "cta": "Volver a Inicio"
-        }
-    },
-    "Search": {
-        "title": "Resultados de la búsqueda",
-        "heading": "Buscar",
-        "products": "Productos",
-        "sortBy": "{items, plural, =0 {no items} =1 {1 item} other {# items}}",
-        "searchResults": "Resultados de la búsqueda para",
-        "allProducts": "Todos los productos",
-        "emptyStateTitle": "Lo sentimos, no hay resultados para \"{term}\".",
-        "emptyStateSubtitle": "Please try another search.",
-        "Breadcrumbs": {
-            "home": "Home",
-            "search": "Buscar"
-=======
         },
         "Compare": {
             "compare": "Comparar",
             "remove": "Eliminar",
             "maxCompareLimit": "Has alcanzado el número máximo de productos para comparar. Elimina un producto para añadir uno nuevo."
->>>>>>> cbaf146d
         }
     },
     "Account": {
