--- conflicted
+++ resolved
@@ -128,44 +128,11 @@
       "priceAscending": "Price: ascending",
       "priceDescending": "Price: descending",
       "relevance": "Relevance"
-<<<<<<< HEAD
-    }
-  },
-  "Brand": {
-    "sortBy": "{items, plural, =0 {no items} =1 {1 item} other {# items}}",
-    "products": "Products",
-    "emptyStateTitle": "No products in this brand.",
-    "emptyStateSubtitle": "Try using different filters."
-  },
-  "Category": {
-    "sortBy": "{items, plural, =0 {no items} =1 {1 item} other {# items}}",
-    "products": "Products",
-    "items": "items",
-    "Empty": {
-      "title": "No products in this category",
-      "subtitle": "Try using different filters.",
-      "cta": "Return to Home"
-    }
-  },
-  "Search": {
-    "title": "Search results",
-    "heading": "Search",
-    "products": "Products",
-    "sortBy": "{items, plural, =0 {no items} =1 {1 item} other {# items}}",
-    "searchResults": "Search results for",
-    "allProducts": "All Products",
-    "emptyStateTitle": "Sorry, no results for \"{term}\".",
-    "emptyStateSubtitle": "Please try another search.",
-    "Breadcrumbs": {
-      "home": "Home",
-      "search": "Search"
-=======
     },
     "Compare": {
       "compare": "Compare",
       "remove": "Remove",
       "maxCompareLimit": "You've reached the maximum number of products for comparison. Remove a product to add a new one."
->>>>>>> cbaf146d
     }
   },
   "Account": {
