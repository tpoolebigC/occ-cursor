--- conflicted
+++ resolved
@@ -1,13 +1,9 @@
 import { getLocale, getTranslations } from 'next-intl/server';
 import { cache } from 'react';
 
-<<<<<<< HEAD
-import { LayoutQuery } from '~/app/[locale]/(default)/query';
-=======
 import { Streamable } from '@/vibes/soul/lib/streamable';
 import { HeaderSection } from '@/vibes/soul/sections/header-section';
 import { GetLinksAndSectionsQuery, LayoutQuery } from '~/app/[locale]/(default)/page-data';
->>>>>>> cbaf146d
 import { getSessionCustomerAccessToken } from '~/auth';
 import { client } from '~/client';
 import { graphql, readFragment } from '~/client/graphql';
@@ -15,12 +11,8 @@
 import { TAGS } from '~/client/tags';
 import { logoTransformer } from '~/data-transformers/logo-transformer';
 import { routing } from '~/i18n/routing';
-<<<<<<< HEAD
-import { SiteHeader as HeaderSection } from '~/lib/makeswift/components/site-header/site-header';
-=======
 import { getCartId } from '~/lib/cart';
 import { getPreferredCurrencyCode } from '~/lib/currency';
->>>>>>> cbaf146d
 
 import { search } from './_actions/search';
 import { switchCurrency } from './_actions/switch-currency';
