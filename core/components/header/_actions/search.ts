--- conflicted
+++ resolved
@@ -1,21 +1,12 @@
 'use server';
 
-<<<<<<< HEAD
-=======
 import { BigCommerceGQLError, removeEdgesAndNodes } from '@bigcommerce/catalyst-client';
->>>>>>> cbaf146d
 import { SubmissionResult } from '@conform-to/react';
 import { parseWithZod } from '@conform-to/zod';
-import { strict } from 'assert';
 import { getTranslations } from 'next-intl/server';
 import { z } from 'zod';
 
 import { SearchResult } from '@/vibes/soul/primitives/navigation';
-<<<<<<< HEAD
-
-import { AlgoliaHit, algoliaResultsTransformer } from '~/data-transformers/algolia-search-results-transformer';
-import algoliaClient from '~/lib/algolia/client';
-=======
 import { getSessionCustomerAccessToken } from '~/auth';
 import { client } from '~/client';
 import { graphql } from '~/client/graphql';
@@ -48,7 +39,6 @@
   `,
   [SearchProductFragment],
 );
->>>>>>> cbaf146d
 
 export async function search(
   prevState: {
@@ -89,22 +79,6 @@
     };
   }
 
-<<<<<<< HEAD
-  try {
-    // Ensure the Algolia index name is set
-    strict(process.env.NEXT_PUBLIC_ALGOLIA_INDEXNAME);
-
-    console.log('🔍 [Algolia] Searching for:', submission.value.term);
-
-    // Send the search term to Algolia instead of BigCommerce
-    const algoliaResults = await algoliaClient.searchSingleIndex<AlgoliaHit>({
-      indexName: process.env.NEXT_PUBLIC_ALGOLIA_INDEXNAME,
-      searchParams: {
-        query: submission.value.term,
-        // Add any filters you want to apply to the search results
-        filters: 'is_visible:true',
-      },
-=======
   const customerAccessToken = await getSessionCustomerAccessToken();
 
   const currencyCode = await getPreferredCurrencyCode();
@@ -115,22 +89,17 @@
       variables: { filters: { searchTerm: submission.value.term }, currencyCode },
       customerAccessToken,
       fetchOptions: customerAccessToken ? { cache: 'no-store' } : { next: { revalidate } },
->>>>>>> cbaf146d
     });
 
-    console.log('✅ [Algolia] Found', algoliaResults.hits.length, 'results');
+    const { products } = response.data.site.search.searchProducts;
 
     return {
       lastResult: submission.reply(),
-      // Transform the Algolia hits into SearchResult objects
-      searchResults: await algoliaResultsTransformer(algoliaResults.hits),
+      searchResults: await searchResultsTransformer(removeEdgesAndNodes(products)),
       emptyStateTitle,
       emptyStateSubtitle,
     };
   } catch (error) {
-<<<<<<< HEAD
-    console.error('❌ [Algolia] Error during search:', error);
-=======
     // eslint-disable-next-line no-console
     console.error(error);
 
@@ -144,7 +113,6 @@
         emptyStateSubtitle,
       };
     }
->>>>>>> cbaf146d
 
     if (error instanceof Error) {
       return {
